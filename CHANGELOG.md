<!-- Disable MD024 because `Keep a Changelog` use duplicate
header titles -->
<!-- markdownlint-disable MD024 -->

# Changelog

All notable changes to this project will be documented in this file.

The format is based on [Keep a Changelog](https://keepachangelog.com/en/1.0.0/),
and this project adheres to [Semantic Versioning](https://semver.org/spec/v2.0.0.html).

The sections should follow the order `Packaging`, `Added`, `Changed`, `Fixed`
and `Removed`.

## [Unreleased]

<<<<<<< HEAD
### Added

- Candestick chart support has been added. You can press 'c' to toggle between
  line and candlestick charts ([#75])
  - You can also pass the `--candle` flag on startup, or specify `candle: true`
    in the config file to launch with candlestick charting enabled

### Fixed

- Fixed panic when width of terminal was too small on main stock screen ([4cc00d0](https://github.com/tarkah/tickrs/commit/4cc00d052c4bfff993587f1342086498ee8b2766))
=======
### Changed

- All theme colors are now optional and can be selectively included / omitted from
  the theme config ([#76])
>>>>>>> 8b90736d

## [0.12.0] - 2021-02-17

### Added

- Custom themes can now be applied. See the [themes wiki](https://github.com/tarkah/tickrs/wiki/Themes) entry for more
  information ([#69])

## [0.11.0] - 2021-02-12

### Added

- Summary pane can be scrolled with Up / Down arrows if more tickers are present
  than are able to be shown in the terminal ([#63])
- A config file can now be used to change program behavior. A default file will
  be created / can be updated at the following locations ([#66])
  - Linux: `$HOME/.config/tickrs/config.yml`
  - macOS: `$HOME/Library/Application Support/tickrs/config.yml`
  - Windows: `%APPDATA%\tickrs\config.yml`
- Current tab can be reordered by using `Ctrl + Left / Right` ([#67])

## [0.10.2] - 2021-02-10

### Fixed

- Fixed bug that would deadlock the program between 12am - 4am ET on the intraday
  1D timeframe ([#59])

## [0.10.1] - 2021-02-08

### Fixed

- Options pane now re-renders correctly when resizing terminal window ([#57])
- Prevent application from crashing when terminal was too small with options pane
  open ([#57])

## [0.10.0] - 2021-02-08

### Fixed

- Huge improvements to optimization of program. CPU usage is way down ([#54])
- Fix 1W - 6M time frame graphing for Crypto tickers where not all datapoints
  were plotted correctly across the x-axis ([#55])

## [0.9.1] - 2021-02-06

### Changed

- Help page can be exited with `q` key ([#51])
- Added a note to help page about options not being enabled for crypto ([#50])

### Fixed

- Stocks that IPOd more recently than selected timeframe no longer stretch the
  entire x-axis width and now start plotting at the correct spot ([#48])
- Fix bug where too many file descriptors are opened due to recreating http
  client ([#53])

## [0.9.0] - 2021-02-04

### Added

- Added support for graphing volumes. You can press `v` to toggle volumes

### Fixed

- Fixed issue on 1D graph with pre / post enabled where missing datapoints caused
  line to not reach end of x-axis by end of day. Now line always reaches end of
  x-axis


[#48]: https://github.com/tarkah/tickrs/pull/48
[#50]: https://github.com/tarkah/tickrs/pull/50
[#51]: https://github.com/tarkah/tickrs/pull/51
[#53]: https://github.com/tarkah/tickrs/pull/53
[#54]: https://github.com/tarkah/tickrs/pull/54
[#55]: https://github.com/tarkah/tickrs/pull/55
[#57]: https://github.com/tarkah/tickrs/pull/57
[#59]: https://github.com/tarkah/tickrs/pull/59
[#63]: https://github.com/tarkah/tickrs/pull/63
[#66]: https://github.com/tarkah/tickrs/pull/66
[#67]: https://github.com/tarkah/tickrs/pull/67
[#69]: https://github.com/tarkah/tickrs/pull/69
<<<<<<< HEAD
[#75]: https://github.com/tarkah/tickrs/pull/75
=======
[#76]: https://github.com/tarkah/tickrs/pull/76
>>>>>>> 8b90736d
<|MERGE_RESOLUTION|>--- conflicted
+++ resolved
@@ -14,7 +14,6 @@
 
 ## [Unreleased]
 
-<<<<<<< HEAD
 ### Added
 
 - Candestick chart support has been added. You can press 'c' to toggle between
@@ -22,15 +21,14 @@
   - You can also pass the `--candle` flag on startup, or specify `candle: true`
     in the config file to launch with candlestick charting enabled
 
-### Fixed
-
-- Fixed panic when width of terminal was too small on main stock screen ([4cc00d0](https://github.com/tarkah/tickrs/commit/4cc00d052c4bfff993587f1342086498ee8b2766))
-=======
 ### Changed
 
 - All theme colors are now optional and can be selectively included / omitted from
   the theme config ([#76])
->>>>>>> 8b90736d
+
+### Fixed
+
+- Fixed panic when width of terminal was too small on main stock screen ([4cc00d0](https://github.com/tarkah/tickrs/commit/4cc00d052c4bfff993587f1342086498ee8b2766))
 
 ## [0.12.0] - 2021-02-17
 
@@ -114,8 +112,5 @@
 [#66]: https://github.com/tarkah/tickrs/pull/66
 [#67]: https://github.com/tarkah/tickrs/pull/67
 [#69]: https://github.com/tarkah/tickrs/pull/69
-<<<<<<< HEAD
 [#75]: https://github.com/tarkah/tickrs/pull/75
-=======
-[#76]: https://github.com/tarkah/tickrs/pull/76
->>>>>>> 8b90736d
+[#76]: https://github.com/tarkah/tickrs/pull/76