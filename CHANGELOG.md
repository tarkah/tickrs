<!-- Disable MD024 because `Keep a Changelog` use duplicate
header titles -->
<!-- markdownlint-disable MD024 -->

# Changelog

All notable changes to this project will be documented in this file.

The format is based on [Keep a Changelog](https://keepachangelog.com/en/1.0.0/),
and this project adheres to [Semantic Versioning](https://semver.org/spec/v2.0.0.html).

The sections should follow the order `Packaging`, `Added`, `Changed`, `Fixed`
and `Removed`.

## [Unreleased]

### Fixed

<<<<<<< HEAD
- Fixed theme background not getting applied to all widgets ([#84])
=======
- Fixed last x label for candlestick charts from showing unix time 0 for 1W - 5Y
  timeframes ([#85])
>>>>>>> 43401bea

## [0.13.0] - 2021-02-19

### Added

- Candestick chart support has been added. You can press 'c' to toggle between
  line and candlestick charts ([#75])
  - You can also pass the `--candle` flag on startup, or specify `candle: true`
    in the config file to launch with candlestick charting enabled

### Changed

- All theme colors are now optional and can be selectively included / omitted from
  the theme config ([#76])

### Fixed

- Fixed panic when width of terminal was too small on main stock screen ([4cc00d0](https://github.com/tarkah/tickrs/commit/4cc00d052c4bfff993587f1342086498ee8b2766))
- Fix bug where cursor icon still shows in some terminals such as WSL2 on Windows with Alacritty ([#79])

## [0.12.0] - 2021-02-17

### Added

- Custom themes can now be applied. See the [themes wiki](https://github.com/tarkah/tickrs/wiki/Themes) entry for more
  information ([#69])

## [0.11.0] - 2021-02-12

### Added

- Summary pane can be scrolled with Up / Down arrows if more tickers are present
  than are able to be shown in the terminal ([#63])
- A config file can now be used to change program behavior. A default file will
  be created / can be updated at the following locations ([#66])
  - Linux: `$HOME/.config/tickrs/config.yml`
  - macOS: `$HOME/Library/Application Support/tickrs/config.yml`
  - Windows: `%APPDATA%\tickrs\config.yml`
- Current tab can be reordered by using `Ctrl + Left / Right` ([#67])

## [0.10.2] - 2021-02-10

### Fixed

- Fixed bug that would deadlock the program between 12am - 4am ET on the intraday
  1D timeframe ([#59])

## [0.10.1] - 2021-02-08

### Fixed

- Options pane now re-renders correctly when resizing terminal window ([#57])
- Prevent application from crashing when terminal was too small with options pane
  open ([#57])

## [0.10.0] - 2021-02-08

### Fixed

- Huge improvements to optimization of program. CPU usage is way down ([#54])
- Fix 1W - 6M time frame graphing for Crypto tickers where not all datapoints
  were plotted correctly across the x-axis ([#55])

## [0.9.1] - 2021-02-06

### Changed

- Help page can be exited with `q` key ([#51])
- Added a note to help page about options not being enabled for crypto ([#50])

### Fixed

- Stocks that IPOd more recently than selected timeframe no longer stretch the
  entire x-axis width and now start plotting at the correct spot ([#48])
- Fix bug where too many file descriptors are opened due to recreating http
  client ([#53])

## [0.9.0] - 2021-02-04

### Added

- Added support for graphing volumes. You can press `v` to toggle volumes

### Fixed

- Fixed issue on 1D graph with pre / post enabled where missing datapoints caused
  line to not reach end of x-axis by end of day. Now line always reaches end of
  x-axis


[#48]: https://github.com/tarkah/tickrs/pull/48
[#50]: https://github.com/tarkah/tickrs/pull/50
[#51]: https://github.com/tarkah/tickrs/pull/51
[#53]: https://github.com/tarkah/tickrs/pull/53
[#54]: https://github.com/tarkah/tickrs/pull/54
[#55]: https://github.com/tarkah/tickrs/pull/55
[#57]: https://github.com/tarkah/tickrs/pull/57
[#59]: https://github.com/tarkah/tickrs/pull/59
[#63]: https://github.com/tarkah/tickrs/pull/63
[#66]: https://github.com/tarkah/tickrs/pull/66
[#67]: https://github.com/tarkah/tickrs/pull/67
[#69]: https://github.com/tarkah/tickrs/pull/69
[#75]: https://github.com/tarkah/tickrs/pull/75
[#76]: https://github.com/tarkah/tickrs/pull/76
[#79]: https://github.com/tarkah/tickrs/pull/79
<<<<<<< HEAD
[#84]: https://github.com/tarkah/tickrs/pull/84
=======
[#85]: https://github.com/tarkah/tickrs/pull/85
>>>>>>> 43401bea
<|MERGE_RESOLUTION|>--- conflicted
+++ resolved
@@ -16,12 +16,9 @@
 
 ### Fixed
 
-<<<<<<< HEAD
 - Fixed theme background not getting applied to all widgets ([#84])
-=======
 - Fixed last x label for candlestick charts from showing unix time 0 for 1W - 5Y
   timeframes ([#85])
->>>>>>> 43401bea
 
 ## [0.13.0] - 2021-02-19
 
@@ -127,8 +124,5 @@
 [#75]: https://github.com/tarkah/tickrs/pull/75
 [#76]: https://github.com/tarkah/tickrs/pull/76
 [#79]: https://github.com/tarkah/tickrs/pull/79
-<<<<<<< HEAD
 [#84]: https://github.com/tarkah/tickrs/pull/84
-=======
-[#85]: https://github.com/tarkah/tickrs/pull/85
->>>>>>> 43401bea
+[#85]: https://github.com/tarkah/tickrs/pull/85