--- conflicted
+++ resolved
@@ -452,29 +452,16 @@
         if self.loaded() {
             vec![
                 Span::styled(
-<<<<<<< HEAD
                     format!("{:>8.2}", min),
-                    Style::default().fg(THEME.text_normal),
+                    Style::default().fg(THEME.text_normal()),
                 ),
                 Span::styled(
                     format!("{:>8.2}", (min + max) / 2.0),
-                    Style::default().fg(THEME.text_normal),
+                    Style::default().fg(THEME.text_normal()),
                 ),
                 Span::styled(
                     format!("{:>8.2}", max),
-                    Style::default().fg(THEME.text_normal),
-=======
-                    format!("{:>8.2}", (min - 0.05)),
                     Style::default().fg(THEME.text_normal()),
-                ),
-                Span::styled(
-                    format!("{:>8.2}", ((min - 0.05) + (max + 0.05)) / 2.0),
-                    Style::default().fg(THEME.text_normal()),
-                ),
-                Span::styled(
-                    format!("{:>8.2}", max + 0.05),
-                    Style::default().fg(THEME.text_normal()),
->>>>>>> 8b90736d
                 ),
             ]
         } else {
@@ -771,75 +758,14 @@
                 Paragraph::new(right_info)
                     .style(
                         Style::default()
-                            .fg(THEME.text_normal)
+                            .fg(THEME.text_normal())
                             .bg(THEME.background()),
                     )
-<<<<<<< HEAD
                     .alignment(Alignment::Left)
                     .render(toggle_chunks[2], buf);
-=======
-                }
-            } else {
-                (vec![], None, None)
-            };
-
-            let prev_close_line = if state.time_frame == TimeFrame::Day1
-                && loaded
-                && !*HIDE_PREV_CLOSE
-                && state.prev_close_price.is_some()
-            {
-                let num_points = (end - start) / 60 + 1;
-
-                Some(
-                    (0..num_points)
-                        .map(|i| ((i + 1) as f64, state.prev_close_price.unwrap()))
-                        .collect::<Vec<_>>(),
-                )
-            } else {
-                None
-            };
-
-            let mut datasets = vec![Dataset::default()
-                .marker(Marker::Braille)
-                .style(
-                    Style::default()
-                        .fg(
-                            if trading_period != TradingPeriod::Regular && enable_pre_post {
-                                THEME.gray()
-                            } else if pct_change >= 0.0 {
-                                THEME.profit()
-                            } else {
-                                THEME.loss()
-                            },
-                        )
-                        .bg(THEME.background()),
-                )
-                .graph_type(graph_type)
-                .data(&reg_prices)];
-
-            if let Some(data) = post_prices.as_ref() {
-                datasets.push(
-                    Dataset::default()
-                        .marker(Marker::Braille)
-                        .style(
-                            Style::default()
-                                .fg(if trading_period != TradingPeriod::Post {
-                                    THEME.gray()
-                                } else if pct_change >= 0.0 {
-                                    THEME.profit()
-                                } else {
-                                    THEME.loss()
-                                })
-                                .bg(THEME.background()),
-                        )
-                        .graph_type(GraphType::Line)
-                        .data(&data),
-                );
->>>>>>> 8b90736d
             }
         }
 
-<<<<<<< HEAD
         // graph_chunks[0] = prices
         // graph_chunks[1] = volume
         let graph_chunks = if show_volumes {
@@ -871,107 +797,11 @@
                     loaded,
                     show_x_labels,
                     is_summary: false,
-=======
-            if let Some(data) = pre_prices.as_ref() {
-                datasets.insert(
-                    0,
-                    Dataset::default()
-                        .marker(Marker::Braille)
-                        .style(
-                            Style::default()
-                                .fg(if trading_period != TradingPeriod::Pre {
-                                    THEME.gray()
-                                } else if pct_change >= 0.0 {
-                                    THEME.profit()
-                                } else {
-                                    THEME.loss()
-                                })
-                                .bg(THEME.background()),
-                        )
-                        .graph_type(GraphType::Line)
-                        .data(&data),
-                );
-            }
-
-            if let Some(data) = prev_close_line.as_ref() {
-                datasets.insert(
-                    0,
-                    Dataset::default()
-                        .marker(Marker::Braille)
-                        .style(Style::default().fg(THEME.gray()).bg(THEME.background()))
-                        .graph_type(GraphType::Line)
-                        .data(&data),
-                );
-            }
-
-            // graph_chunks[0] = prices
-            // graph_chunks[1] = volume
-            let graph_chunks = if show_volumes {
-                Layout::default()
-                    .constraints([Constraint::Min(6), Constraint::Length(5)].as_ref())
-                    .split(chunks[1])
-            } else {
-                Layout::default()
-                    .constraints([Constraint::Min(0)].as_ref())
-                    .split(chunks[1])
-            };
-
-            if show_volumes {
-                let mut volume_chunks = graph_chunks[1];
-                volume_chunks.height += 1;
-
-                let x_offset = if !loaded {
-                    8
-                } else if show_x_labels {
-                    match state.time_frame {
-                        TimeFrame::Day1 => 9,
-                        TimeFrame::Week1 => 12,
-                        _ => 11,
-                    }
-                } else {
-                    9
-                };
-                volume_chunks.x += x_offset;
-                volume_chunks.width -= x_offset + 1;
-
-                let width = volume_chunks.width;
-                let num_bars = width as usize;
-
-                let volumes = state.volumes(&data);
-                let vol_count = volumes.len();
-
-                if vol_count > 0 {
-                    let volumes = data
-                        .iter()
-                        .map(|p| [p.volume].repeat(num_bars))
-                        .flatten()
-                        .chunks(vol_count)
-                        .into_iter()
-                        .map(|c| ("", c.sum::<u64>() / vol_count as u64))
-                        .collect::<Vec<_>>();
-
-                    volume_chunks.x -= 1;
-
-                    Block::default()
-                        .borders(Borders::LEFT)
-                        .border_style(Style::default().fg(THEME.border_axis()))
-                        .render(volume_chunks, buf);
-
-                    volume_chunks.x += 1;
-
-                    BarChart::default()
-                        .bar_gap(0)
-                        .bar_set(bar::NINE_LEVELS)
-                        .style(Style::default().fg(THEME.gray()).bg(THEME.background()))
-                        .data(&volumes)
-                        .render(volume_chunks, buf);
->>>>>>> 8b90736d
                 }
                 .render(graph_chunks[0], buf, state);
             }
         }
 
-<<<<<<< HEAD
         // Draw volumes bar chart
         if show_volumes {
             VolumeBarChart {
@@ -980,33 +810,6 @@
                 show_x_labels,
             }
             .render(graph_chunks[1], buf, state);
-=======
-            Chart::new(datasets)
-                .style(Style::default().bg(THEME.background()))
-                .block(
-                    Block::default()
-                        .style(Style::default().fg(THEME.border_secondary()))
-                        .borders(Borders::TOP)
-                        .border_style(Style::default()),
-                )
-                .x_axis({
-                    let axis = Axis::default().bounds(state.x_bounds(start, end, &data));
-
-                    if show_x_labels && loaded {
-                        axis.labels(x_labels)
-                            .style(Style::default().fg(THEME.border_axis()))
-                    } else {
-                        axis
-                    }
-                })
-                .y_axis(
-                    Axis::default()
-                        .bounds(state.y_bounds(min, max))
-                        .labels(state.y_labels(min, max))
-                        .style(Style::default().fg(THEME.border_axis())),
-                )
-                .render(graph_chunks[0], buf);
->>>>>>> 8b90736d
         }
 
         // Draw time frame tabs
